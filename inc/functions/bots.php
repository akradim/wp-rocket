<?php
defined( 'ABSPATH' ) or	die( 'Cheatin&#8217; uh?' );

/**
 * Launch the Robot
 *
 * @since 2.6.4 Don't preload localhost & .dev domains
 * @since 1.0
 *
 * @param string $spider (default: 'cache-preload') The spider name: cache-preload or cache-json
 * @param string $lang (default: '') The language code to preload
 * @return void
 */
function run_rocket_bot( $spider = 'cache-preload', $lang = '' )
{
	$domain = parse_url( home_url(), PHP_URL_HOST );
	if ( 'localhost' == $domain || pathinfo( $domain, PATHINFO_EXTENSION ) == 'dev' ) {
		return false;
	}

	/**
	 * Filter to manage the bot job
	 *
	 * @since 2.1
	 *
	 * @param bool 	 		 Do the job or not
	 * @param string $spider The spider name
	 * @param string $lang 	 The language code to preload
	*/
	if ( ! apply_filters( 'do_run_rocket_bot', true, $spider, $lang ) ) {
		return false;
	}

	$urls = array();

	switch ( $spider ) {
		case 'cache-preload' :
			if ( ! $lang ) {
				$urls = get_rocket_i18n_uri();
			} else {
				$urls[] = get_rocket_i18n_home_url( $lang );
			}
		break;
		case 'cache-json' :
			$urls[] = WP_ROCKET_URL . 'cache.json';
		break;
		default :
			return false;
		break;
	}

	foreach ( $urls as $start_url ) {
		/**
		 * Fires before WP Rocket Bot is called
		 *
		 * @since 1.1.0
		 *
		 * @param string $spider 	The spider name
		 * @param string $start_url URL that crawl by the bot
		*/
		do_action( 'before_run_rocket_bot', $spider, $start_url );

		wp_remote_get(
			WP_ROCKET_BOT_URL . '?spider=' . $spider . '&start_url=' . $start_url,
			array(
				'timeout'   => 2,
				'blocking'  => false,
				'sslverify' => false,
			)
		);

		/**
		 * Fires after WP Rocket Bot was called
		 *
		 * @since 1.1.0
		 *
		 * @param string $spider 	The spider name
		 * @param string $start_url URL that crawl by the bot
		*/
		do_action( 'after_run_rocket_bot', $spider, $start_url );
	}
<<<<<<< HEAD
=======
}

/**
 * Launches the preload
 *
 * @since 2.8
 * @author Remy Perona
 *
 * @param string $spider The spider name
 * @param bool $do_sitemap_preload Do the sitemap preload
 *
 * @return void
 */
function run_rocket_preload_cache( $spider, $do_sitemap_preload = true ) {
	// Preload cache
 	run_rocket_bot( $spider );

    if ( $do_sitemap_preload & get_rocket_option( 'sitemap_preload', false ) ) {
        run_rocket_sitemap_preload();
    }
}

/**
 * Launches the sitemap preload
 *
 * @since 2.8
 * @author Remy Perona
 *
 * @return void
 */
function run_rocket_sitemap_preload() {
    /*
     * Filters the sitemaps list to preload
     *
     * @since 2.8
     *
     * @param array Array of sitemaps URL
     */
    $sitemaps = apply_filters( 'rocket_sitemap_preload_list', get_rocket_option( 'sitemaps', false ) );

    if ( ! $sitemaps ) {
        return false;
    }

    $sitemaps                  = array_flip( array_flip( $sitemaps ) );
    $urls_group                = array();
    $rocket_background_process = $GLOBALS['rocket_sitemap_background_process'];

    foreach ( $sitemaps as $sitemap_type => $sitemap_url ) {
        /**
		 * Fires before WP Rocket sitemap preload is called for a sitemap URL
		 *
		 * @since 2.8
		 *
		 * @param string $sitemap_type 	the sitemap identifier
		 * @param string $sitemap_url sitemap URL to be crawler
		*/
		do_action( 'before_run_rocket_sitemap_preload', $sitemap_type, $sitemap_url );

        $urls_group[] = rocket_process_sitemap( $sitemap_url );

        /**
		 * Fires after WP Rocket sitemap preload was called for a sitemap URL
		 *
		 * @since 2.8
		 *
		 * @param string $sitemap_type 	the sitemap identifier
		 * @param string $sitemap_url sitemap URL crawled
		*/
		do_action( 'after_run_rocket_sitemap_preload', $sitemap_type, $sitemap_url );
    }

    foreach ( $urls_group as $k => $urls ) {
        if ( empty( $urls ) ) {
            continue;
        }

        $urls = array_flip( array_flip( $urls ) );
        foreach( $urls as $url ) {
            $rocket_background_process->push_to_queue( $url );
        }
    }

    $rocket_background_process->save()->dispatch();
}

/**
 * Processes the sitemaps recursively 
 *
 * @since 2.8
 * @author Remy Perona
 *
 * @return void
 */
function rocket_process_sitemap( $sitemap_url, $urls = array() ) {
    $tmp_urls = array();

    $args = array(
        'timeout'    => 0.01,
        'blocking'   => false,
        'user-agent' => 'wprocketbot',
        'sslverify'  => false
    );

    $sitemap = wp_remote_get( esc_url_raw( $sitemap_url ) );

    if ( is_wp_error( $sitemap ) ) {
        return;
    }

    $xml_data = wp_remote_retrieve_body( $sitemap );

    if ( empty( $xml_data ) ) {
        return;
    }

    libxml_use_internal_errors( true );

    $xml = simplexml_load_string( $xml_data );

    if ( false === $xml ) {
        libxml_clear_errors();
        return;
    }

    $url_count = count( $xml->url );

    if ( $url_count > 0 ) {
        for ( $i = 0; $i < $url_count; $i++ ) {
            $page_url = (string) $xml->url[ $i ]->loc;
            $tmp_urls[] = $page_url;
        }
    } else {
        // Sub sitemap?
        $sitemap_children = count( $xml->sitemap ); 
        if ( $sitemap_children > 0 ) {
        	for ( $i = 0; $i < $sitemap_children; $i++ ) {
        		$sub_sitemap_url = (string) $xml->sitemap[$i]->loc;
        		$urls = rocket_process_sitemap( $sub_sitemap_url, $urls );
        	}
        }
    }

    $urls = array_merge( $urls, $tmp_urls );
    return $urls;
>>>>>>> cc65a3e9
}<|MERGE_RESOLUTION|>--- conflicted
+++ resolved
@@ -79,8 +79,6 @@
 		*/
 		do_action( 'after_run_rocket_bot', $spider, $start_url );
 	}
-<<<<<<< HEAD
-=======
 }
 
 /**
@@ -226,5 +224,4 @@
 
     $urls = array_merge( $urls, $tmp_urls );
     return $urls;
->>>>>>> cc65a3e9
 }