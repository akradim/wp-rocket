<?php
defined( 'ABSPATH' ) or	die( 'Cheatin&#8217; uh?' );

/**
 * A wrapper to easily get rocket option
 *
 * @since 1.3.0
 *
 * @param string $option  The option name.
 * @param bool   $default (default: false) The default value of option.
 * @return mixed The option value
 */
function get_rocket_option( $option, $default = false ) {
	/**
	 * Pre-filter any WP Rocket option before read
	 *
	 * @since 2.5
	 *
	 * @param variant $default The default value
	*/
	$value = apply_filters( 'pre_get_rocket_option_' . $option, null, $default );
	if ( null !== $value ) {
		return $value;
	}
	$options = get_option( WP_ROCKET_SLUG );
	if ( 'consumer_key' === $option && defined( 'WP_ROCKET_KEY' ) ) {
		return WP_ROCKET_KEY;
	} elseif ( 'consumer_email' === $option && defined( 'WP_ROCKET_EMAIL' ) ) {
		return WP_ROCKET_EMAIL;
	}
<<<<<<< HEAD
	$value = isset( $options[ $option ] ) && '' !== $options[ $option ] ? $options[ $option ] : $default;
=======
	$value = isset( $options[ $option ] ) && $options[ $option ] !== '' ? $options[ $option ] : $default;
>>>>>>> 16363bc5

	/**
	 * Filter any WP Rocket option after read
	 *
	 * @since 2.5
	 *
	 * @param variant $default The default value
	*/
	return apply_filters( 'get_rocket_option_' . $option, $value, $default );
}

/**
 * Update a WP Rocket option.
 *
 * @since 2.7
 *
 * @param  string $key    The option name.
 * @param  string $value  The value of the option.
 * @return void
 */
function update_rocket_option( $key, $value ) {
	$options         = get_option( WP_ROCKET_SLUG );
	$options[ $key ] = $value;

	update_option( WP_ROCKET_SLUG, $options );
}

/**
 * Is we need to exclude some specifics options on a post.
 *
 * @since 2.5
 *
 * @param  string $option  The option name (lazyload, css, js, cdn).
 * @return bool 		   True if the option is deactivated
 */
function is_rocket_post_excluded_option( $option ) {
	global $post;

<<<<<<< HEAD
	if ( ! is_object( $post ) ) {
		return false;
	}

	if ( is_home() ) {
=======
    if ( ! is_object( $post ) ) {
        return false;
    }

	if( is_home() ) {
>>>>>>> 16363bc5
		$post_id = get_queried_object_id();
	}

	if ( is_singular() && isset( $post ) ) {
		$post_id = $post->ID;
	}

	return ( isset( $post_id ) ) ? get_post_meta( $post_id, '_rocket_exclude_' . $option, true ) : false;
}

/**
 * Check if we need to cache the feeds of the website
 *
 * @since 2.7
 *
 * @return bool True if option is activated
 */
function is_rocket_cache_feed() {
	return get_rocket_option( 'cache_feed', false );
}

/**
 * Check if we need to cache the mobile version of the website (if available)
 *
 * @since 1.0
 *
 * @return bool True if option is activated
 */
function is_rocket_cache_mobile() {
	return get_rocket_option( 'cache_mobile', false );
}

/**
 * Check if we need to generate a different caching file for mobile (if available)
 *
 * @since 2.7
 *
 * @return bool True if option is activated
 */
function is_rocket_generate_caching_mobile_files() {
	return get_rocket_option( 'do_caching_mobile_files', false );
}

/**
 * Check if we need to cache SSL requests of the website (if available)
 *
 * @since 1.0
 * @access public
 * @return bool True if option is activated
 */
function is_rocket_cache_ssl() {
	return get_rocket_option( 'cache_ssl', false );
}

/**
 * Check if we need to disable CDN on SSL pages
 *
 * @since 2.5
 * @access public
 * @return bool True if option is activated
 */
function is_rocket_cdn_on_ssl() {
	return is_ssl() && get_rocket_option( 'cdn_ssl', 0 ) ? false : true;
}

/**
 * Get the domain names to DNS prefetch from WP Rocket options
 *
 * @since 2.8.9
 * @author Remy Perona
 *
 * return Array An array of domain names to DNS prefetch
 */
function rocket_get_dns_prefetch_domains() {
	$cdn_cnames    = get_rocket_cdn_cnames( array( 'all', 'images', 'css_and_js', 'css', 'js' ) );

	// Don't add CNAMES if CDN is disabled HTTPS pages or on specific posts.
	if ( ! is_rocket_cdn_on_ssl() || is_rocket_post_excluded_option( 'cdn' ) ) {
		$cdn_cnames = array();
	}

	$domains = array_merge( $cdn_cnames, (array) get_rocket_option( 'dns_prefetch' ) );

	/**
	 * Filter list of domains to prefetch DNS
	 *
	 * @since 1.1.0
	 *
	 * @param array $domains List of domains to prefetch DNS
	 */
	return apply_filters( 'rocket_dns_prefetch', $domains );
}

/**
 * Get the interval task cron purge in seconds
 * This setting can be changed from the options page of the plugin
 *
 * @since 1.0
 *
 * @return int The interval task cron purge in seconds
 */
function get_rocket_purge_cron_interval() {
	if ( ! get_rocket_option( 'purge_cron_interval' ) || ! get_rocket_option( 'purge_cron_unit' ) ) {
		return 0;
	}
	return (int) ( get_rocket_option( 'purge_cron_interval' ) * constant( get_rocket_option( 'purge_cron_unit' ) ) );
}

/**
 * Get all uri we don't cache
 *
 * @since 2.6	Using json_get_url_prefix() to auto-exclude the WordPress REST API
 * @since 2.4.1 Auto-exclude WordPress REST API
 * @since 2.0
 *
 * @return array List of rejected uri
 */
function get_rocket_cache_reject_uri() {
	$uri = get_rocket_option( 'cache_reject_uri', array() );

<<<<<<< HEAD
	// Exclude cart & checkout pages from e-commerce plugins.
	$uri = array_merge( $uri, get_rocket_ecommerce_exclude_pages() );

	// Exclude hide login plugins.
	$uri = array_merge( $uri, get_rocket_logins_exclude_pages() );

	// Exclude feeds if option is not activated.
	if ( ! is_rocket_cache_feed() ) {
		$uri[] = '.*/' . $GLOBALS['wp_rewrite']->feed_base . '/?';
	}
=======
	// Exclude cart & checkout pages from e-commerce plugins
	$uri = array_merge( $uri, get_rocket_ecommerce_exclude_pages() );

	// Exclude hide login plugins
	$uri = array_merge( $uri, get_rocket_logins_exclude_pages() );

    // Exclude feeds if option is not activated
    if ( ! is_rocket_cache_feed() ) {
        $uri[] = '.*/' . $GLOBALS['wp_rewrite']->feed_base . '/?';
    }
>>>>>>> 16363bc5

	/**
	 * Filter the rejected uri
	 *
	 * @since 2.1
	 *
	 * @param array $uri List of rejected uri
	*/
	$uri = apply_filters( 'rocket_cache_reject_uri', $uri );

	$uri = implode( '|', array_filter( $uri ) );
	return $uri;
}

/**
 * Get all cookie names we don't cache
 *
 * @since 2.0
 *
 * @return array List of rejected cookies
 */
function get_rocket_cache_reject_cookies() {
	$cookies   = get_rocket_option( 'cache_reject_cookies', array() );
	$cookies[] = str_replace( COOKIEHASH, '', LOGGED_IN_COOKIE );
	$cookies[] = 'wp-postpass_';
	$cookies[] = 'wptouch_switch_toggle';
	$cookies[] = 'comment_author_';
	$cookies[] = 'comment_author_email_';

	/**
	 * Filter the rejected cookies
	 *
	 * @since 2.1
	 *
	 * @param array $cookies List of rejected cookies
	*/
	$cookies = apply_filters( 'rocket_cache_reject_cookies', $cookies );

	$cookies = implode( '|', array_filter( $cookies ) );
	return $cookies;
}

/**
 * Get list of mandatory cookies to be able to cache pages.
 *
 * @since 2.7
 *
 * @return array List of mandatory cookies.
 */
function get_rocket_cache_mandatory_cookies() {
	$cookies = array();

	/**
	 * Filter list of mandatory cookies
	 *
	 * @since 2.7
	 *
	 * @param array List of mandatory cookies
	 */
	$cookies = apply_filters( 'rocket_cache_mandatory_cookies', $cookies );
	$cookies = array_filter( $cookies );

	$cookies = implode( '|', $cookies );
	return $cookies;
}

/**
 * Get list of dynamic cookies.
 *
 * @since 2.7
 *
 * @return array List of dynamic cookies.
 */
function get_rocket_cache_dynamic_cookies() {
	$cookies = array();

	/**
	 * Filter list of dynamic cookies
	 *
	 * @since 2.7
	 *
	 * @param array List of dynamic cookies
	 */
	$cookies = apply_filters( 'rocket_cache_dynamic_cookies', $cookies );
	$cookies = array_filter( $cookies );

	return $cookies;
}

/**
 * Get all User-Agent we don't allow to get cache files
 *
 * @since 2.3.5
 *
 * @return array List of rejected User-Agent
 */
function get_rocket_cache_reject_ua() {
	$ua   = get_rocket_option( 'cache_reject_ua', array() );
	$ua[] = 'facebookexternalhit';

	/**
	 * Filter the rejected User-Agent
	 *
	 * @since 2.3.5
	 *
	 * @param array $ua List of rejected User-Agent
	*/
	$ua = apply_filters( 'rocket_cache_reject_ua', $ua );

	$ua = implode( '|', array_filter( $ua ) );
	$ua = str_replace( array( ' ', '\\\\ ' ), '\\ ', $ua );

	return $ua;
}

/**
 * Get all files we don't allow to get in CDN
 *
 * @since 2.5
 *
 * @return array List of rejected files
 */
function get_rocket_cdn_reject_files() {
	$files = get_rocket_option( 'cdn_reject_files', array() );

	/**
	 * Filter the rejected files
	 *
	 * @since 2.5
	 *
	 * @param array $files List of rejected files
	*/
	$files = apply_filters( 'rocket_cdn_reject_files', $files );

	$files = implode( '|', array_filter( $files ) );

	return $files;
}

/**
 * Get all CNAMES
 *
 * @since 2.1
 *
 * @param string $zone (default: 'all') List of zones.
 * @return array List of CNAMES
 */
function get_rocket_cdn_cnames( $zone = 'all' ) {
	if ( (int) get_rocket_option( 'cdn' ) === 0 ) {
		return array();
	}

	$hosts       = array();
	$cnames      = get_rocket_option( 'cdn_cnames', array() );
	$cnames_zone = get_rocket_option( 'cdn_zone', array() );
	$zone 		 = is_array( $zone ) ? $zone : (array) $zone;

	foreach ( $cnames as $k => $_urls ) {
		if ( in_array( $cnames_zone[ $k ], $zone, true ) ) {
			$_urls = explode( ',' , $_urls );
			$_urls = array_map( 'trim' , $_urls );

			foreach ( $_urls as $url ) {
				$hosts[] = $url;
			}
		}
	}

	/**
	 * Filter all CNAMES.
	 *
	 * @since 2.7
	 *
	 * @param array $hosts List of CNAMES.
	*/
	$hosts = apply_filters( 'rocket_cdn_cnames', $hosts );
	$hosts = array_filter( $hosts );

	return $hosts;
}

/**
 * Get all query strings which can be cached.
 *
 * @since 2.3
 *
 * @return array List of query strings which can be cached.
 */
function get_rocket_cache_query_string() {
	$query_strings = get_rocket_option( 'cache_query_strings', array() );

	/**
	 * Filter query strings which can be cached.
	 *
	 * @since 2.3
	 *
	 * @param array $query_strings List of query strings which can be cached.
	*/
	$query_strings = apply_filters( 'rocket_cache_query_strings', $query_strings );

	return $query_strings;
}

/**
 * Get all CSS files to exclude to the minification.
 *
 * @since 2.6
 *
 * @return array List of excluded CSS files.
 */
function get_rocket_exclude_css() {
	global $rocket_excluded_enqueue_css;

	$css_files = get_rocket_option( 'exclude_css', array() );
	$css_files = array_unique( array_merge( $css_files, (array) $rocket_excluded_enqueue_css ) );

	/**
	 * Filter CSS files to exclude to the minification.
	 *
	 * @since 2.6
	 *
	 * @param array $css_files List of excluded CSS files.
	*/
	$css_files = apply_filters( 'rocket_exclude_css', $css_files );

	return $css_files;
}

/**
 * Get all JS files to exclude to the minification.
 *
 * @since 2.6
 *
 * @return array List of excluded JS files.
 */
function get_rocket_exclude_js() {
	global $rocket_excluded_enqueue_js;

	$js_files = get_rocket_option( 'exclude_js', array() );
	$js_files = array_unique( array_merge( $js_files, (array) $rocket_excluded_enqueue_js ) );

	/**
	 * Filter JS files to exclude to the minification.
	 *
	 * @since 2.6
	 *
	 * @param array $css_files List of excluded JS files.
	*/
	$js_files = apply_filters( 'rocket_exclude_js', $js_files );

	return $js_files;
}

/**
 * Get all JS files to move in the footer during the minification.
 *
 * @since 2.6
 *
 * @return array List of JS files.
 */
function get_rocket_minify_js_in_footer() {
	global $rocket_enqueue_js_in_footer, $wp_scripts;

	$js_files = get_rocket_option( 'minify_js_in_footer', array() );
	$js_files = array_map( 'rocket_set_internal_url_scheme', $js_files );
	$js_files = array_unique( array_merge( $js_files, (array) $rocket_enqueue_js_in_footer ) );

<<<<<<< HEAD
	if ( rocket_is_plugin_active( 'sitepress-multilingual-cms/sitepress.php' ) && isset( $wp_scripts->registered['sitepress'] ) ) {
=======
	if ( rocket_is_plugin_active('sitepress-multilingual-cms/sitepress.php') && isset( $wp_scripts->registered['sitepress'] ) ) {
>>>>>>> 16363bc5
		$js_files[] = $wp_scripts->registered['sitepress']->src;
	}

	/**
	 * Filter JS files to move in the footer during the minification.
	 *
	 * @since 2.6
	 *
	 * @param array $js_files List of JS files.
	*/
	$js_files = apply_filters( 'rocket_minify_js_in_footer', $js_files );

	return $js_files;
}

/**
 * Get list of JS files to deferred.
 *
 * @since 2.6
 *
 * @return array List of JS files.
 */
function get_rocket_deferred_js_files() {
	/**
	 * Filter list of Deferred JavaScript files
	 *
	 * @since 1.1.0
	 *
	 * @param array List of Deferred JavaScript files
	 */
	$deferred_js_files = apply_filters( 'rocket_minify_deferred_js', get_rocket_option( 'deferred_js_files', array() ) );

	return $deferred_js_files;
}

/**
 * Get list of JS files to be excluded from defer JS.
 *
 * @since 3.0
 * @author Remy Perona
 *
 * @return array An array of URLs for the JS files to be excluded.
 */
function get_rocket_exclude_defer_js() {
	/**
	 * Filter list of Deferred JavaScript files
	 *
	 * @since 3.0
	 * @author Remy Perona
	 *
	 * @param array $exclude_defer_js An array of URLs for the JS files to be excluded.
	 */
	$exclude_defer_js = apply_filters( 'rocket_exclude_defer_js', get_rocket_option( 'exclude_defer_js', array() ) );

	return $exclude_defer_js;
}

/**
 * Get list of CSS files to be excluded from async CSS.
 *
 * @since 3.0
 * @author Remy Perona
 *
 * @return array An array of URLs for the CSS files to be excluded.
 */
function get_rocket_exclude_async_css() {
	/**
	 * Filter list of async CSS files
	 *
	 * @since 3.0
	 * @author Remy Perona
	 *
	 * @param array $exclude_async_css An array of URLs for the CSS files to be excluded.
	 */
	$exclude_async_css = apply_filters( 'rocket_exclude_async_css', get_rocket_option( 'exclude_async_css', array() ) );

	return $exclude_async_css;
}

/**
 * Determine if the key is valid
 *
 * @since 2.9 use hash_equals() to compare the hash values
 * @since 1.0
 *
 * @return bool true if everything is ok, false otherwise
 */
function rocket_valid_key() {
	if ( ! $rocket_secret_key = get_rocket_option( 'secret_key' ) ) {
		return false;
	}

	return 8 === strlen( get_rocket_option( 'consumer_key' ) ) && hash_equals( $rocket_secret_key, hash( 'crc32', get_rocket_option( 'consumer_email' ) ) );
}

/**
 * Determine if the key is valid.
 *
 * @since 2.9.7 Remove arguments ($type & $data).
 * @since 2.9.7 Stop to auto-check the validation each 1 & 30 days.
 * @since 2.2 The function do the live check and update the option.
 */
function rocket_check_key() {
<<<<<<< HEAD
	// Recheck the license.
=======
	// Recheck the license
>>>>>>> 16363bc5
	$return = rocket_valid_key();

	if ( ! rocket_valid_key() ) {
		$response = wp_remote_get( WP_ROCKET_WEB_VALID, array( 'timeout' => 30 ) );

		$json = ! is_wp_error( $response ) ? json_decode( $response['body'] ) : false;
		$rocket_options = array();

		if ( $json ) {
			$rocket_options['consumer_key'] 	= $json->data->consumer_key;
			$rocket_options['consumer_email']	= $json->data->consumer_email;

<<<<<<< HEAD
			if ( $json->success ) {
=======
			if( $json->success ) {
>>>>>>> 16363bc5
				$rocket_options['secret_key'] = $json->data->secret_key;

				if ( ! get_rocket_option( 'license' ) ) {
					$rocket_options['license'] = '1';
				}
			} else {

				$messages = array(
					'BAD_LICENSE' => __( 'Your license is not valid.', 'rocket' ),
					'BAD_NUMBER'  => __( 'You cannot add more websites. Upgrade your account.', 'rocket' ),
					'BAD_SITE'	  => __( 'This website is not allowed.', 'rocket' ),
					'BAD_KEY'	  => __( 'This license key is not accepted.', 'rocket' ),
				);
				$rocket_options['secret_key'] = '';

				add_settings_error( 'general', 'settings_updated', $messages[ $json->data->reason ], 'error' );
			}

			set_transient( WP_ROCKET_SLUG, $rocket_options );
			$return = (array) $rocket_options;
		}
	}

	return $return;
}<|MERGE_RESOLUTION|>--- conflicted
+++ resolved
@@ -28,11 +28,8 @@
 	} elseif ( 'consumer_email' === $option && defined( 'WP_ROCKET_EMAIL' ) ) {
 		return WP_ROCKET_EMAIL;
 	}
-<<<<<<< HEAD
+
 	$value = isset( $options[ $option ] ) && '' !== $options[ $option ] ? $options[ $option ] : $default;
-=======
-	$value = isset( $options[ $option ] ) && $options[ $option ] !== '' ? $options[ $option ] : $default;
->>>>>>> 16363bc5
 
 	/**
 	 * Filter any WP Rocket option after read
@@ -71,19 +68,11 @@
 function is_rocket_post_excluded_option( $option ) {
 	global $post;
 
-<<<<<<< HEAD
 	if ( ! is_object( $post ) ) {
 		return false;
 	}
 
 	if ( is_home() ) {
-=======
-    if ( ! is_object( $post ) ) {
-        return false;
-    }
-
-	if( is_home() ) {
->>>>>>> 16363bc5
 		$post_id = get_queried_object_id();
 	}
 
@@ -204,7 +193,6 @@
 function get_rocket_cache_reject_uri() {
 	$uri = get_rocket_option( 'cache_reject_uri', array() );
 
-<<<<<<< HEAD
 	// Exclude cart & checkout pages from e-commerce plugins.
 	$uri = array_merge( $uri, get_rocket_ecommerce_exclude_pages() );
 
@@ -215,18 +203,6 @@
 	if ( ! is_rocket_cache_feed() ) {
 		$uri[] = '.*/' . $GLOBALS['wp_rewrite']->feed_base . '/?';
 	}
-=======
-	// Exclude cart & checkout pages from e-commerce plugins
-	$uri = array_merge( $uri, get_rocket_ecommerce_exclude_pages() );
-
-	// Exclude hide login plugins
-	$uri = array_merge( $uri, get_rocket_logins_exclude_pages() );
-
-    // Exclude feeds if option is not activated
-    if ( ! is_rocket_cache_feed() ) {
-        $uri[] = '.*/' . $GLOBALS['wp_rewrite']->feed_base . '/?';
-    }
->>>>>>> 16363bc5
 
 	/**
 	 * Filter the rejected uri
@@ -494,11 +470,7 @@
 	$js_files = array_map( 'rocket_set_internal_url_scheme', $js_files );
 	$js_files = array_unique( array_merge( $js_files, (array) $rocket_enqueue_js_in_footer ) );
 
-<<<<<<< HEAD
 	if ( rocket_is_plugin_active( 'sitepress-multilingual-cms/sitepress.php' ) && isset( $wp_scripts->registered['sitepress'] ) ) {
-=======
-	if ( rocket_is_plugin_active('sitepress-multilingual-cms/sitepress.php') && isset( $wp_scripts->registered['sitepress'] ) ) {
->>>>>>> 16363bc5
 		$js_files[] = $wp_scripts->registered['sitepress']->src;
 	}
 
@@ -602,11 +574,7 @@
  * @since 2.2 The function do the live check and update the option.
  */
 function rocket_check_key() {
-<<<<<<< HEAD
 	// Recheck the license.
-=======
-	// Recheck the license
->>>>>>> 16363bc5
 	$return = rocket_valid_key();
 
 	if ( ! rocket_valid_key() ) {
@@ -619,11 +587,7 @@
 			$rocket_options['consumer_key'] 	= $json->data->consumer_key;
 			$rocket_options['consumer_email']	= $json->data->consumer_email;
 
-<<<<<<< HEAD
 			if ( $json->success ) {
-=======
-			if( $json->success ) {
->>>>>>> 16363bc5
 				$rocket_options['secret_key'] = $json->data->secret_key;
 
 				if ( ! get_rocket_option( 'license' ) ) {
