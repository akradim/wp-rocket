--- conflicted
+++ resolved
@@ -63,10 +63,11 @@
  * @since 1.3.0
  *
  * @source wp-admin/includes/plugin.php
- */
-function rocket_is_plugin_active( $plugin )
-{
-	return in_array( $plugin, (array) get_option( 'active_plugins', array() ) ) || rocket_is_plugin_active_for_network( $plugin );
+ *
+ * @param string $plugin Plugin folder/main file.
+ */
+function rocket_is_plugin_active( $plugin ) {
+	return in_array( $plugin, (array) get_option( 'active_plugins', array() ), true ) || rocket_is_plugin_active_for_network( $plugin );
 }
 
 /**
@@ -75,15 +76,16 @@
  * @since 1.3.0
  *
  * @source wp-admin/includes/plugin.php
- */
-function rocket_is_plugin_active_for_network( $plugin )
-{
-	if ( !is_multisite() ) {
+ *
+ * @param string $plugin Plugin folder/main file.
+ */
+function rocket_is_plugin_active_for_network( $plugin ) {
+	if ( ! is_multisite() ) {
 		return false;
 	}
 
-	$plugins = get_site_option( 'active_sitewide_plugins');
-	if ( isset($plugins[$plugin]) ) {
+	$plugins = get_site_option( 'active_sitewide_plugins' );
+	if ( isset( $plugins[ $plugin ] ) ) {
 		return true;
 	}
 
@@ -215,17 +217,7 @@
 function get_rocket_cache_reject_uri() {
 	$uri = get_rocket_option( 'cache_reject_uri', array() );
 
-<<<<<<< HEAD
-	// Exclude feeds
-=======
-	// Exclude cart & checkout pages from e-commerce plugins.
-	$uri = array_merge( $uri, get_rocket_ecommerce_exclude_pages() );
-
-	// Exclude hide login plugins.
-	$uri = array_merge( $uri, get_rocket_logins_exclude_pages() );
-
 	// Exclude feeds.
->>>>>>> e7143cbd
 	$uri[] = '(.*)/' . $GLOBALS['wp_rewrite']->feed_base . '/?';
 
 	/**
