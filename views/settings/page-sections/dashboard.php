<?php
/**
 * Dashboard section template.
 *
 * @since 3.0
 *
 * @param array {
 *     Section arguments.
 *
 *     @type string $id    Page section identifier.
 *     @type string $title Page section title.
 *     @type array  $faq   {
 *         Items to populate the FAQ section.
 *
 *         @type string $id    Documentation item ID.
 *         @type string $url   Documentation item URL.
 *         @type string $title Documentation item title.
 *     }
 * }
 */

defined( 'ABSPATH' ) || die( 'Cheatin&#8217; uh?' );
?>

<div id="<?php echo esc_attr( $data['id'] ); ?>" class="wpr-page">
	<div class="wpr-sectionHeader">
		<h2 class="wpr-title1 wpr-icon-home"><?php echo $data['title']; ?></h2>
	</div>

	<div class="wpr-optionHeader">
		<h3 class="wpr-title2"><?php esc_html_e( 'My account', 'rocket' ); ?></h3>
		<?php
			$this->render_action_button( 'button', 'refresh_account', [
				'label' => __( 'Refresh info', 'rocket' ),
				'attributes' => [
					'class'  => 'wpr-infoAction wpr-icon-refresh',
				],
			] );
		?>
	</div>

	<?php esc_html_e( 'License' ); ?>
	<?php esc_html_e( 'Expiration date' ); ?>
	<?php
<<<<<<< HEAD
	$this->render_action_button( 'link', 'view_account', [
		'label'      => __( 'View my account', 'rocket' ),
		'icon'       => '',
		'attributes' => [
			'target' => '_blank',
			'class'  => 'wpr-button wpr-button--icon wpr-button--small wpr-button--purple wpr-icon-user',
		],
	] );
=======
		$this->render_action_button( 'button', 'refresh_account', [
			'label'      => __( 'Refresh info', 'rocket' ),
			'attributes' => [
				'class' => 'wpr-infoAction wpr-icon-refresh',
			],
		] );
>>>>>>> 188192ba
	?>

	<div class="wpr-optionHeader">
		<h3 class="wpr-title2"><?php esc_html_e( 'Quick Actions', 'rocket' ); ?></h3>
	</div>

<<<<<<< HEAD
	<h4><?php esc_html_e( 'Remove all cached files', 'rocket' ); ?></h4>
	<?php
	$this->render_action_button( 'link', 'purge_cache', [
		'label'      => __( 'Clear cache', 'rocket' ),
		'icon'       => '',
		'parameters' => [
			'type' => 'all',
		],
		'attributes' => [
			'class'  => 'wpr-button wpr-button--icon wpr-button--small wpr-icon-trash',
		],
	] );
	?>
	<h4><?php esc_html_e( 'Start cache preloading', 'rocket' ); ?></h4>
	<?php
	$this->render_action_button( 'link', 'preload', [
		'label' => __( 'Preload cache', 'rocket' ),
		'icon'  => '',
		'attributes' => [
			'class'  => 'wpr-button wpr-button--icon wpr-button--small wpr-icon-refresh',
		],
	] );
	?>
	<h4><?php esc_html_e( 'Purge OPCache content', 'rocket' ); ?></h4>
	<?php
	$this->render_action_button( 'link', 'rocket_purge_opcache', [
		'label' => __( 'Purge OPCache', 'rocket' ),
		'icon'  => '',
		'attributes' => [
			'class'  => 'wpr-button wpr-button--icon wpr-button--small wpr-icon-trash',
		],
	] );
	?>
	<?php
	$this->render_settings_sections( $data['id'] );
	?>

	<div class="wpr-optionHeader">
		<h3 class="wpr-title2"><?php esc_html_e( 'Frequently Asked Questions', 'rocket' ); ?></h3>
	</div>

	<h4><?php esc_html_e( 'Still can not find a solution?', 'rocket' ); ?></h4>
	<p><?php esc_html_e( 'Submit a ticket and get help from our friendly and knowledgeable Rocketeers.', 'rocket' ); ?></h4>
	<?php
	$this->render_action_button( 'button', 'ask_support', [
		'label' => __( 'Ask support', 'rocket' ),
		'icon'  => '',
		'attributes' => [
			'class'  => 'wpr-button wpr-button--icon wpr-button--small wpr-button--blue wpr-icon-help',
		],
	] );
	$this->render_documentation_block(); ?>
</div>
=======
<h4><?php esc_html_e( 'Remove all cached files', 'rocket' ); ?></h4>
<?php
$this->render_action_button( 'link', 'purge_cache', [
	'label'      => __( 'Clear cache', 'rocket' ),
	'icon'       => '',
	'parameters' => [
		'type' => 'all',
	],
	'attributes' => [
		'class' => 'wpr-button wpr-button--icon wpr-button--small wpr-icon-trash',
	],
] );
?>
<h4><?php esc_html_e( 'Start cache preloading', 'rocket' ); ?></h4>
<?php
$this->render_action_button( 'link', 'preload', [
	'label'      => __( 'Preload cache', 'rocket' ),
	'icon'       => '',
	'attributes' => [
		'class' => 'wpr-button wpr-button--icon wpr-button--small wpr-icon-refresh',
	],
] );
?>
<h4><?php esc_html_e( 'Purge OPCache content', 'rocket' ); ?></h4>
<?php
$this->render_action_button( 'link', 'rocket_purge_opcache', [
	'label'      => __( 'Purge OPCache', 'rocket' ),
	'icon'       => '',
	'attributes' => [
		'class' => 'wpr-button wpr-button--icon wpr-button--small wpr-icon-trash',
	],
] );
?>
<?php
$this->render_settings_sections( $data['id'] );
?>
<div id="rocket-analytics-info" class="screen-reader-text">
	<p><?php _e( 'Below is a detailed view of all data WP Rocket will collect <strong>if granted permission.</strong>', 'rocket' ); ?>
	<?php echo rocket_data_collection_preview_table(); ?>
	<p><?php _e( 'WP Rocket will never transmit any domain names or email addresses (except for license validation), IP addresses, or third-party API keys.', 'rocket' ); ?></p>
	<button><?php _e( 'Activate WP Rocket analytics', 'rocket' ); ?></button>
</div>
<div class="wpr-optionHeader">
	<h3 class="wpr-title2"><?php esc_html_e( 'Frequently Asked Questions', 'rocket' ); ?></h3>
</div>
<ul>
<?php foreach ( $data['faq'] as $faq_item ) : ?>
	<li><a href="<?php echo esc_attr( $faq_item['url'] ); ?>" data-beacon-article="<?php echo esc_attr( $faq_item['id'] ); ?>"><?php echo esc_html( $faq_item['title'] ); ?></a></li>
<?php endforeach; ?>
</ul>
<h4><?php esc_html_e( 'Still can not find a solution?', 'rocket' ); ?></h4>
<p><?php esc_html_e( 'Submit a ticket and get help from our friendly and knowledgeable Rocketeers.', 'rocket' ); ?></h4>
<?php
$this->render_action_button( 'button', 'ask_support', [
	'label'      => __( 'Ask support', 'rocket' ),
	'icon'       => '',
	'attributes' => [
		'class' => 'wpr-button wpr-button--icon wpr-button--small wpr-button--blue wpr-icon-help',
	],
] );
$this->render_documentation_block();
add_thickbox();
?>
>>>>>>> 188192ba
<|MERGE_RESOLUTION|>--- conflicted
+++ resolved
@@ -42,7 +42,6 @@
 	<?php esc_html_e( 'License' ); ?>
 	<?php esc_html_e( 'Expiration date' ); ?>
 	<?php
-<<<<<<< HEAD
 	$this->render_action_button( 'link', 'view_account', [
 		'label'      => __( 'View my account', 'rocket' ),
 		'icon'       => '',
@@ -51,21 +50,12 @@
 			'class'  => 'wpr-button wpr-button--icon wpr-button--small wpr-button--purple wpr-icon-user',
 		],
 	] );
-=======
-		$this->render_action_button( 'button', 'refresh_account', [
-			'label'      => __( 'Refresh info', 'rocket' ),
-			'attributes' => [
-				'class' => 'wpr-infoAction wpr-icon-refresh',
-			],
-		] );
->>>>>>> 188192ba
 	?>
 
 	<div class="wpr-optionHeader">
 		<h3 class="wpr-title2"><?php esc_html_e( 'Quick Actions', 'rocket' ); ?></h3>
 	</div>
 
-<<<<<<< HEAD
 	<h4><?php esc_html_e( 'Remove all cached files', 'rocket' ); ?></h4>
 	<?php
 	$this->render_action_button( 'link', 'purge_cache', [
@@ -75,112 +65,59 @@
 			'type' => 'all',
 		],
 		'attributes' => [
-			'class'  => 'wpr-button wpr-button--icon wpr-button--small wpr-icon-trash',
+			'class' => 'wpr-button wpr-button--icon wpr-button--small wpr-icon-trash',
 		],
 	] );
 	?>
 	<h4><?php esc_html_e( 'Start cache preloading', 'rocket' ); ?></h4>
 	<?php
 	$this->render_action_button( 'link', 'preload', [
-		'label' => __( 'Preload cache', 'rocket' ),
-		'icon'  => '',
+		'label'      => __( 'Preload cache', 'rocket' ),
+		'icon'       => '',
 		'attributes' => [
-			'class'  => 'wpr-button wpr-button--icon wpr-button--small wpr-icon-refresh',
+			'class' => 'wpr-button wpr-button--icon wpr-button--small wpr-icon-refresh',
 		],
 	] );
 	?>
 	<h4><?php esc_html_e( 'Purge OPCache content', 'rocket' ); ?></h4>
 	<?php
 	$this->render_action_button( 'link', 'rocket_purge_opcache', [
-		'label' => __( 'Purge OPCache', 'rocket' ),
-		'icon'  => '',
+		'label'      => __( 'Purge OPCache', 'rocket' ),
+		'icon'       => '',
 		'attributes' => [
-			'class'  => 'wpr-button wpr-button--icon wpr-button--small wpr-icon-trash',
+			'class' => 'wpr-button wpr-button--icon wpr-button--small wpr-icon-trash',
 		],
 	] );
 	?>
 	<?php
 	$this->render_settings_sections( $data['id'] );
 	?>
-
+	<div id="rocket-analytics-info" class="screen-reader-text">
+		<p><?php _e( 'Below is a detailed view of all data WP Rocket will collect <strong>if granted permission.</strong>', 'rocket' ); ?>
+		<?php echo rocket_data_collection_preview_table(); ?>
+		<p><?php _e( 'WP Rocket will never transmit any domain names or email addresses (except for license validation), IP addresses, or third-party API keys.', 'rocket' ); ?></p>
+		<button><?php _e( 'Activate WP Rocket analytics', 'rocket' ); ?></button>
+	</div>
 	<div class="wpr-optionHeader">
 		<h3 class="wpr-title2"><?php esc_html_e( 'Frequently Asked Questions', 'rocket' ); ?></h3>
 	</div>
-
+	<ul>
+	<?php foreach ( $data['faq'] as $faq_item ) : ?>
+		<li><a href="<?php echo esc_attr( $faq_item['url'] ); ?>" data-beacon-article="<?php echo esc_attr( $faq_item['id'] ); ?>"><?php echo esc_html( $faq_item['title'] ); ?></a></li>
+	<?php endforeach; ?>
+	</ul>
 	<h4><?php esc_html_e( 'Still can not find a solution?', 'rocket' ); ?></h4>
-	<p><?php esc_html_e( 'Submit a ticket and get help from our friendly and knowledgeable Rocketeers.', 'rocket' ); ?></h4>
+	<p><?php esc_html_e( 'Submit a ticket and get help from our friendly and knowledgeable Rocketeers.', 'rocket' ); ?></p>
 	<?php
 	$this->render_action_button( 'button', 'ask_support', [
-		'label' => __( 'Ask support', 'rocket' ),
-		'icon'  => '',
+		'label'      => __( 'Ask support', 'rocket' ),
+		'icon'       => '',
 		'attributes' => [
-			'class'  => 'wpr-button wpr-button--icon wpr-button--small wpr-button--blue wpr-icon-help',
+			'class' => 'wpr-button wpr-button--icon wpr-button--small wpr-button--blue wpr-icon-help',
 		],
 	] );
-	$this->render_documentation_block(); ?>
-</div>
-=======
-<h4><?php esc_html_e( 'Remove all cached files', 'rocket' ); ?></h4>
-<?php
-$this->render_action_button( 'link', 'purge_cache', [
-	'label'      => __( 'Clear cache', 'rocket' ),
-	'icon'       => '',
-	'parameters' => [
-		'type' => 'all',
-	],
-	'attributes' => [
-		'class' => 'wpr-button wpr-button--icon wpr-button--small wpr-icon-trash',
-	],
-] );
-?>
-<h4><?php esc_html_e( 'Start cache preloading', 'rocket' ); ?></h4>
-<?php
-$this->render_action_button( 'link', 'preload', [
-	'label'      => __( 'Preload cache', 'rocket' ),
-	'icon'       => '',
-	'attributes' => [
-		'class' => 'wpr-button wpr-button--icon wpr-button--small wpr-icon-refresh',
-	],
-] );
-?>
-<h4><?php esc_html_e( 'Purge OPCache content', 'rocket' ); ?></h4>
-<?php
-$this->render_action_button( 'link', 'rocket_purge_opcache', [
-	'label'      => __( 'Purge OPCache', 'rocket' ),
-	'icon'       => '',
-	'attributes' => [
-		'class' => 'wpr-button wpr-button--icon wpr-button--small wpr-icon-trash',
-	],
-] );
-?>
-<?php
-$this->render_settings_sections( $data['id'] );
-?>
-<div id="rocket-analytics-info" class="screen-reader-text">
-	<p><?php _e( 'Below is a detailed view of all data WP Rocket will collect <strong>if granted permission.</strong>', 'rocket' ); ?>
-	<?php echo rocket_data_collection_preview_table(); ?>
-	<p><?php _e( 'WP Rocket will never transmit any domain names or email addresses (except for license validation), IP addresses, or third-party API keys.', 'rocket' ); ?></p>
-	<button><?php _e( 'Activate WP Rocket analytics', 'rocket' ); ?></button>
-</div>
-<div class="wpr-optionHeader">
-	<h3 class="wpr-title2"><?php esc_html_e( 'Frequently Asked Questions', 'rocket' ); ?></h3>
-</div>
-<ul>
-<?php foreach ( $data['faq'] as $faq_item ) : ?>
-	<li><a href="<?php echo esc_attr( $faq_item['url'] ); ?>" data-beacon-article="<?php echo esc_attr( $faq_item['id'] ); ?>"><?php echo esc_html( $faq_item['title'] ); ?></a></li>
-<?php endforeach; ?>
-</ul>
-<h4><?php esc_html_e( 'Still can not find a solution?', 'rocket' ); ?></h4>
-<p><?php esc_html_e( 'Submit a ticket and get help from our friendly and knowledgeable Rocketeers.', 'rocket' ); ?></h4>
-<?php
-$this->render_action_button( 'button', 'ask_support', [
-	'label'      => __( 'Ask support', 'rocket' ),
-	'icon'       => '',
-	'attributes' => [
-		'class' => 'wpr-button wpr-button--icon wpr-button--small wpr-button--blue wpr-icon-help',
-	],
-] );
 $this->render_documentation_block();
 add_thickbox();
 ?>
->>>>>>> 188192ba
+
+</div>